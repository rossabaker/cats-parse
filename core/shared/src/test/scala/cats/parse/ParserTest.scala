/*
 * Copyright (c) 2020 Typelevel
 *
 * Permission is hereby granted, free of charge, to any person obtaining a copy of
 * this software and associated documentation files (the "Software"), to deal in
 * the Software without restriction, including without limitation the rights to
 * use, copy, modify, merge, publish, distribute, sublicense, and/or sell copies of
 * the Software, and to permit persons to whom the Software is furnished to do so,
 * subject to the following conditions:
 *
 * The above copyright notice and this permission notice shall be included in all
 * copies or substantial portions of the Software.
 *
 * THE SOFTWARE IS PROVIDED "AS IS", WITHOUT WARRANTY OF ANY KIND, EXPRESS OR
 * IMPLIED, INCLUDING BUT NOT LIMITED TO THE WARRANTIES OF MERCHANTABILITY, FITNESS
 * FOR A PARTICULAR PURPOSE AND NONINFRINGEMENT. IN NO EVENT SHALL THE AUTHORS OR
 * COPYRIGHT HOLDERS BE LIABLE FOR ANY CLAIM, DAMAGES OR OTHER LIABILITY, WHETHER
 * IN AN ACTION OF CONTRACT, TORT OR OTHERWISE, ARISING FROM, OUT OF OR IN
 * CONNECTION WITH THE SOFTWARE OR THE USE OR OTHER DEALINGS IN THE SOFTWARE.
 */

package cats.parse

import cats.{Eq, Id, FlatMap, Functor, Defer, MonoidK, Monad, Eval}
import cats.arrow.FunctionK
import cats.data.NonEmptyList
import org.scalacheck.Prop.forAll
import org.scalacheck.{Arbitrary, Gen, Cogen}

import cats.implicits._

sealed abstract class GenT[F[_]] { self =>
  type A
  val cogen: Cogen[A]
  val fa: F[A]

  def transform[G[_]](fk: FunctionK[F, G]): GenT[G] =
    new GenT[G] {
      type A = self.A
      val cogen = self.cogen
      val fa: G[A] = fk(self.fa)
    }

  def toId(implicit F: Functor[F]): F[GenT[Id]] =
    F.map(fa) { a =>
      new GenT[Id] {
        type A = self.A
        val cogen = self.cogen
        val fa = a
      }
    }

  override def toString: String = s"GenT($fa)"
}

object GenT {
  def apply[F[_], A0: Cogen](pa: F[A0]): GenT[F] =
    new GenT[F] {
      type A = A0
      val cogen = implicitly[Cogen[A0]]
      val fa = pa
    }
}

object ParserGen {
  implicit val functorGen: Functor[Gen] =
    new Functor[Gen] {
      def map[A, B](ga: Gen[A])(fn: A => B) = ga.map(fn)
    }

  def arbGen[A: Arbitrary: Cogen]: GenT[Gen] =
    GenT(Arbitrary.arbitrary[A])

  val pures: Gen[GenT[Gen]] =
    Gen.oneOf(arbGen[Int], arbGen[Boolean], arbGen[String], arbGen[(Int, Int)])

  val expect0: Gen[GenT[Parser]] =
    Arbitrary.arbitrary[String].map { str =>
      GenT(Parser.string(str))
    }

  val charIn: Gen[GenT[Parser]] =
    Gen.oneOf(
      Arbitrary.arbitrary[List[Char]].map { cs =>
        GenT(Parser.charIn(cs): Parser[Char])
      },
      Gen.const(GenT(Parser.anyChar: Parser[Char]))
    )

  val charIn1: Gen[GenT[Parser1]] =
    Gen.oneOf(
      Arbitrary.arbitrary[List[Char]].map { cs =>
        GenT(Parser.charIn(cs))
      },
      Gen.const(GenT(Parser.anyChar))
    )

  val expect1: Gen[GenT[Parser1]] =
    Arbitrary.arbitrary[String].map { str =>
      if (str.isEmpty) GenT(Parser.fail: Parser1[Unit])
      else GenT(Parser.string1(str))
    }

  val fail: Gen[GenT[Parser]] =
    Gen.const(GenT(Parser.fail: Parser[Unit]))

  def void(g: GenT[Parser]): GenT[Parser] =
    GenT(Parser.void(g.fa))

  def void1(g: GenT[Parser1]): GenT[Parser1] =
    GenT(Parser.void1(g.fa))

  def string(g: GenT[Parser]): GenT[Parser] =
    GenT(Parser.string(g.fa))

  def string1(g: GenT[Parser1]): GenT[Parser1] =
    GenT(Parser.string1(g.fa))

  def backtrack(g: GenT[Parser]): GenT[Parser] =
    GenT(g.fa.backtrack)(g.cogen)

  def backtrack1(g: GenT[Parser1]): GenT[Parser1] =
    GenT(g.fa.backtrack)(g.cogen)

  def defer(g: GenT[Parser]): GenT[Parser] =
    GenT(Defer[Parser].defer(g.fa))(g.cogen)

  def defer1(g: GenT[Parser1]): GenT[Parser1] =
    GenT(Defer[Parser1].defer(g.fa))(g.cogen)

  def rep(g: GenT[Parser1]): GenT[Parser] = {
    implicit val cg = g.cogen
    GenT[Parser, List[g.A]](g.fa.rep)
  }

  def rep1(g: GenT[Parser1]): GenT[Parser1] = {
    implicit val cg = g.cogen
    GenT[Parser1, List[g.A]](g.fa.rep1.map(_.toList))
  }

  def product(ga: GenT[Parser], gb: GenT[Parser]): Gen[GenT[Parser]] = {
    implicit val ca: Cogen[ga.A] = ga.cogen
    implicit val cb: Cogen[gb.A] = gb.cogen
    Gen.oneOf(
      GenT[Parser, (ga.A, gb.A)](FlatMap[Parser].product(ga.fa, gb.fa)),
      GenT[Parser, (ga.A, gb.A)](FlatMap[Parser].map2(ga.fa, gb.fa)((_, _))),
      GenT[Parser, (ga.A, gb.A)](FlatMap[Parser].map2Eval(ga.fa, Eval.later(gb.fa))((_, _)).value),
      GenT[Parser, (ga.A, gb.A)](FlatMap[Parser].map2Eval(ga.fa, Eval.now(gb.fa))((_, _)).value)
    )
  }

  def softProduct(ga: GenT[Parser], gb: GenT[Parser]): Gen[GenT[Parser]] = {
    implicit val ca: Cogen[ga.A] = ga.cogen
    implicit val cb: Cogen[gb.A] = gb.cogen
    Gen.const(
      GenT[Parser, (ga.A, gb.A)](ga.fa.soft ~ gb.fa)
    )
  }

  def product1(ga: GenT[Parser1], gb: GenT[Parser1]): Gen[GenT[Parser1]] = {
    implicit val ca: Cogen[ga.A] = ga.cogen
    implicit val cb: Cogen[gb.A] = gb.cogen
    Gen.oneOf(
      GenT[Parser1, (ga.A, gb.A)](FlatMap[Parser1].product(ga.fa, gb.fa)),
      GenT[Parser1, (ga.A, gb.A)](FlatMap[Parser1].map2(ga.fa, gb.fa)((_, _))),
      GenT[Parser1, (ga.A, gb.A)](
        FlatMap[Parser1].map2Eval(ga.fa, Eval.later(gb.fa))((_, _)).value
      ),
      GenT[Parser1, (ga.A, gb.A)](FlatMap[Parser1].map2Eval(ga.fa, Eval.now(gb.fa))((_, _)).value)
    )
  }

  def product10(ga: GenT[Parser1], gb: GenT[Parser]): Gen[GenT[Parser1]] = {
    implicit val ca: Cogen[ga.A] = ga.cogen
    implicit val cb: Cogen[gb.A] = gb.cogen
    Gen.oneOf(
      GenT[Parser1, (ga.A, gb.A)](Parser.product10(ga.fa, gb.fa)),
      GenT[Parser1, ga.A](ga.fa <* gb.fa),
      GenT[Parser1, gb.A](ga.fa *> gb.fa)
    )
  }

  def softProduct1(ga: GenT[Parser1], gb: GenT[Parser]): Gen[GenT[Parser1]] = {
    implicit val ca: Cogen[ga.A] = ga.cogen
    implicit val cb: Cogen[gb.A] = gb.cogen
    Gen.oneOf(
      GenT[Parser1, (ga.A, gb.A)](ga.fa.soft ~ gb.fa),
      GenT[Parser1, (gb.A, ga.A)](gb.fa.with1.soft ~ ga.fa)
    )
  }

  def mapped(ga: GenT[Parser]): Gen[GenT[Parser]] = {
    pures.flatMap { genRes =>
      implicit val ca: Cogen[ga.A] = ga.cogen
      implicit val cb: Cogen[genRes.A] = genRes.cogen
      val fnGen: Gen[ga.A => genRes.A] = Gen.function1(genRes.fa)
      fnGen.flatMap { fn =>
        Gen.oneOf(
          GenT(ga.fa.map(fn)),
          GenT(FlatMap[Parser].map(ga.fa)(fn))
        )
      }
    }
  }

  def mapped1(ga: GenT[Parser1]): Gen[GenT[Parser1]] = {
    pures.flatMap { genRes =>
      implicit val ca: Cogen[ga.A] = ga.cogen
      implicit val cb: Cogen[genRes.A] = genRes.cogen
      val fnGen: Gen[ga.A => genRes.A] = Gen.function1(genRes.fa)
      fnGen.flatMap { fn =>
        Gen.oneOf(
          GenT(ga.fa.map(fn)),
          GenT(FlatMap[Parser1].map(ga.fa)(fn))
        )
      }
    }
  }

  abstract class FlatMap[F[_], B] {
    type A
    val init: F[A]
    val fn: A => F[B]
  }

  def flatMapped(ga: Gen[GenT[Parser]]): Gen[GenT[Parser]] =
    Gen.zip(ga, pures).flatMap { case (parser, genRes) =>
      val genPR: Gen[Parser[genRes.A]] = {
        ga.flatMap { init =>
          val mapFn: Gen[init.A => genRes.A] =
            Gen.function1(genRes.fa)(init.cogen)

          mapFn.map { fn =>
            init.fa.map(fn)
          }
        }
      }

      val gfn: Gen[parser.A => Parser[genRes.A]] =
        Gen.function1(genPR)(parser.cogen)

      gfn.flatMap { fn =>
        Gen.oneOf(
          GenT(parser.fa.flatMap(fn))(genRes.cogen),
          GenT(FlatMap[Parser].flatMap(parser.fa)(fn))(genRes.cogen)
        )
      }
    }

  // if we use a Parser here, we could loop forever parsing nothing
  def tailRecM(ga: Gen[GenT[Parser1]]): Gen[GenT[Parser]] =
    Gen.zip(pures, pures).flatMap { case (genRes1, genRes2) =>
      val genPR: Gen[Parser[Either[genRes1.A, genRes2.A]]] = {
        ga.flatMap { init =>
          val mapFn: Gen[init.A => Either[genRes1.A, genRes2.A]] =
            Gen.function1(Gen.either(genRes1.fa, genRes2.fa))(init.cogen)

          mapFn.map { fn =>
            init.fa.map(fn)
          }
        }
      }

      val gfn = Gen.function1(genPR)(genRes1.cogen)

      Gen
        .zip(genRes1.fa, gfn)
        .map { case (init, fn) =>
          GenT(Monad[Parser].tailRecM(init)(fn))(genRes2.cogen)
        }
    }

  def tailRecM1(ga: Gen[GenT[Parser1]]): Gen[GenT[Parser1]] =
    Gen.zip(pures, pures).flatMap { case (genRes1, genRes2) =>
      val genPR: Gen[Parser1[Either[genRes1.A, genRes2.A]]] = {
        ga.flatMap { init =>
          val mapFn: Gen[init.A => Either[genRes1.A, genRes2.A]] =
            Gen.function1(Gen.either(genRes1.fa, genRes2.fa))(init.cogen)

          mapFn.map { fn =>
            init.fa.map(fn)
          }
        }
      }

      val gfn = Gen.function1(genPR)(genRes1.cogen)

      Gen
        .zip(genRes1.fa, gfn)
        .map { case (init, fn) =>
          GenT(FlatMap[Parser1].tailRecM(init)(fn))(genRes2.cogen)
        }
    }

  def flatMapped1(ga: Gen[GenT[Parser]], ga1: Gen[GenT[Parser1]]): Gen[GenT[Parser1]] =
    Gen.zip(ga, ga1, pures).flatMap { case (parser, parser1, genRes) =>
      val genPR: Gen[Parser1[genRes.A]] = {
        ga1.flatMap { init =>
          val mapFn: Gen[init.A => genRes.A] =
            Gen.function1(genRes.fa)(init.cogen)

          mapFn.map { fn =>
            init.fa.map(fn)
          }
        }
      }

      val gfn: Gen[parser.A => Parser1[genRes.A]] =
        Gen.function1(genPR)(parser.cogen)

      val gfn1: Gen[parser1.A => Parser1[genRes.A]] =
        Gen.function1(genPR)(parser1.cogen)

      Gen.frequency(
        (
          2,
          gfn1.flatMap { fn =>
            Gen.oneOf(
              GenT(parser1.fa.flatMap(fn))(genRes.cogen), // 1 -> 0
              GenT(FlatMap[Parser1].flatMap(parser1.fa)(fn))(genRes.cogen) // 1 -> 1
            )
          }
        ),
        (
          1,
          gfn.map { fn =>
            GenT(parser.fa.with1.flatMap(fn))(genRes.cogen) // 0 -> 1
          }
        )
      )
    }

  def orElse(ga: GenT[Parser], gb: GenT[Parser], res: GenT[Gen]): Gen[GenT[Parser]] = {
    val genFn1: Gen[ga.A => res.A] = Gen.function1(res.fa)(ga.cogen)
    val genFn2: Gen[gb.A => res.A] = Gen.function1(res.fa)(gb.cogen)
    implicit val cogenResA: Cogen[res.A] = res.cogen

    Gen.zip(genFn1, genFn2).flatMap { case (f1, f2) =>
      Gen.oneOf(
        GenT(ga.fa.map(f1).orElse(gb.fa.map(f2))),
        GenT(MonoidK[Parser].combineK(ga.fa.map(f1), gb.fa.map(f2)))
      )
    }
  }

  def orElse1(ga: GenT[Parser1], gb: GenT[Parser1], res: GenT[Gen]): Gen[GenT[Parser1]] = {
    val genFn1: Gen[ga.A => res.A] = Gen.function1(res.fa)(ga.cogen)
    val genFn2: Gen[gb.A => res.A] = Gen.function1(res.fa)(gb.cogen)
    implicit val cogenResA: Cogen[res.A] = res.cogen

    Gen.zip(genFn1, genFn2).flatMap { case (f1, f2) =>
      Gen.oneOf(
        GenT(ga.fa.map(f1).orElse1(gb.fa.map(f2))),
        GenT(MonoidK[Parser1].combineK(ga.fa.map(f1), gb.fa.map(f2)))
      )
    }
  }

  // Generate a random parser
  lazy val gen: Gen[GenT[Parser]] = {
    val rec = Gen.lzy(gen)

    Gen.frequency(
      (
        3,
        pures
          .flatMap(_.toId)
          .map(_.transform(new FunctionK[Id, Parser] {
            def apply[A](g: Id[A]): Parser[A] = Parser.pure(g)
          }))
      ),
      (5, expect0),
      (5, charIn),
      (1, Gen.oneOf(GenT(Parser.start), GenT(Parser.end), GenT(Parser.index))),
      (1, rec.map(void(_))),
      (1, rec.map(string(_))),
      (1, rec.map(backtrack(_))),
      (1, rec.map(defer(_))),
      (1, rec.map { gen => GenT(!gen.fa) }),
      (1, Gen.lzy(gen1.map(rep(_)))),
      (1, rec.flatMap(mapped(_))),
      (1, tailRecM(Gen.lzy(gen1))),
      (1, Gen.choose(0, 10).map { l => GenT(Parser.length(l)) }),
      (1, flatMapped(rec)),
      (1, Gen.zip(rec, rec).flatMap { case (g1, g2) => product(g1, g2) }),
      (1, Gen.zip(rec, rec).flatMap { case (g1, g2) => softProduct(g1, g2) }),
      (1, Gen.zip(rec, rec, pures).flatMap { case (g1, g2, p) => orElse(g1, g2, p) })
    )
  }

  // Generate a random parser
  lazy val gen1: Gen[GenT[Parser1]] = {
    val rec = Gen.lzy(gen1)

    Gen.frequency(
      (8, expect1),
      (8, charIn1),
      (1, Gen.choose(Char.MinValue, Char.MaxValue).map { c => GenT(Parser.char(c)) }),
      (2, rec.map(void1(_))),
      (2, rec.map(string1(_))),
      (2, rec.map(backtrack1(_))),
      (1, rec.map(defer1(_))),
      (1, rec.map(rep1(_))),
      (1, rec.flatMap(mapped1(_))),
      (1, flatMapped1(gen, rec)),
      (1, tailRecM1(rec)),
      (1, Gen.choose(1, 10).map { l => GenT(Parser.length1(l)) }),
      (
        2,
        Gen.frequency(
          (1, Gen.zip(rec, rec).flatMap { case (g1, g2) => product1(g1, g2) }),
          (1, Gen.zip(rec, gen).flatMap { case (g1, g2) => product10(g1, g2) }),
          (1, Gen.zip(rec, gen).flatMap { case (g1, g2) => softProduct1(g1, g2) }),
          (1, Gen.zip(rec, rec, pures).flatMap { case (g1, g2, p) => orElse1(g1, g2, p) })
        )
      )
    )
  }

}

class ParserTest extends munit.ScalaCheckSuite {

  val tests: Int = if (BitSetUtil.isScalaJs) 50 else 1000

  override def scalaCheckTestParameters =
    super.scalaCheckTestParameters
      .withMinSuccessfulTests(tests)
      .withMaxDiscardRatio(10)

  def parseTest[A: Eq](p: Parser[A], str: String, a: A) =
    p.parse(str) match {
      case Right((_, res)) =>
        assert(Eq[A].eqv(a, res), s"expected: $a got $res")
      case Left(errs) =>
        assert(false, errs.toString)
    }

  def parseFail[A: Eq](p: Parser[A], str: String) =
    p.parse(str) match {
      case Right(res) =>
        assert(false, s"expected to not parse, but found: $res")
      case Left(_) =>
        assert(true)
    }

  test("pure works") {
    parseTest(Parser.pure(42), "anything", 42)
  }

  val fooP = Parser.string1("foo")
  val barP = Parser.string1("bar")

  test("string tests") {
    parseTest(fooP, "foobar", ())
    parseFail(fooP, "bar")

    parseTest(Parser.oneOf1(fooP :: barP :: Nil), "bar", ())
    parseTest(Parser.oneOf1(fooP :: barP :: Nil), "foo", ())
  }

  test("product tests") {
    parseTest(Parser.product01(fooP, barP), "foobar", ((), ()))
    parseTest(Parser.product10(fooP, barP), "foobar", ((), ()))
    parseTest(Parser.product(fooP, barP), "foobar", ((), ()))
  }

<<<<<<< HEAD
=======
  // we can use String => Iterable[Char]
  val digit = Parser.charIn("0123456789")
  // or use a range which reads a bit nicer:
  val digit1 = Parser.charIn('1' to '9')
  def maybeNeg[A](p1: Parser1[A]): Parser1[String] =
    (Parser.char('-').?.with1 ~ p1).string

  val bigIntP =
    maybeNeg(
      ((digit1 ~ Parser.rep(digit)).void)
        .orElse1(Parser.char('0'))
    )
      .map(BigInt(_))

  property("test an example with BigInt") {
    forAll { (bi: BigInt) =>
      parseTest(bigIntP, bi.toString, bi)
    }
  }

>>>>>>> 2276f066
  property("Parser.start and end work") {
    forAll { (s: String) =>
      if (s.isEmpty) {
        intercept[IllegalArgumentException] {
          Parser.string1(s)
        }
      } else {
        val pa = Parser.string1(s)
        assertEquals((Parser.start ~ pa ~ Parser.end).void.parse(s), Right(("", ())))
        assert((pa ~ Parser.start).parse(s).isLeft)
        assert((Parser.end ~ pa).parse(s).isLeft)
        assertEquals(
          (Parser.index ~ pa ~ Parser.index).map { case ((s, _), e) => e - s }.parse(s),
          Right(("", s.length))
        )
      }

      true
    }
  }

  property("Parser.length succeeds when the string is long enough") {
    forAll { (s: String, len: Int) =>
      if (len < 1) {
        intercept[IllegalArgumentException] {
          Parser.length1(len)
        }
        assertEquals(Parser.length(len).parse(s), Right((s, "")))
      } else {
        val pa = Parser.length(len)
        val pa1 = Parser.length1(len)

        val res = pa.parse(s)
        val res1 = pa1.parse(s)

        assertEquals(res, res1)

        res match {
          case Right((rest, first)) =>
            if (s.length >= len) {
              assertEquals(s.take(len), first)
              assertEquals(s.drop(len), rest)
            } else fail(s"expected to not parse: $rest, $first")
          case Left(Parser.Error(0, NonEmptyList(Parser.Expectation.Length(off, l, a), Nil))) =>
            assertEquals(off, 0)
            assertEquals(l, len)
            assertEquals(a, s.length)
          case Left(other) =>
            fail(s"unexpected error: $other")
        }
      }

      true
    }
  }

  property("voided only changes the result") {
    forAll(ParserGen.gen, Arbitrary.arbitrary[String]) { (genP, str) =>
      val r1 = genP.fa.parse(str)
      val r2 = genP.fa.void.parse(str)
      val r3 = FlatMap[Parser].void(genP.fa).parse(str)
      val r4 = genP.fa.as(()).parse(str)

      assertEquals(r2, r1.map { case (off, _) => (off, ()) })
      assertEquals(r2, r3)
      assertEquals(r2, r4)
    }
  }

  property("voided only changes the result Parser1") {
    forAll(ParserGen.gen1, Arbitrary.arbitrary[String]) { (genP, str) =>
      val r1 = genP.fa.parse(str)
      val r2 = genP.fa.void.parse(str)
      val r3 = FlatMap[Parser1].void(genP.fa).parse(str)
      val r4 = genP.fa.as(()).parse(str)
      val r5 = ((genP.fa.void: Parser[Unit]) <* Monad[Parser].unit).parse(str)

      assertEquals(r2, r1.map { case (off, _) => (off, ()) })
      assertEquals(r2, r3)
      assertEquals(r2, r4)
      assertEquals(r2, r5)
    }
  }

  property("expected in errors gives valid offsets") {
    forAll(ParserGen.gen, Arbitrary.arbitrary[String]) { (genP, str) =>
      genP.fa.parse(str) match {
        case Left(err) =>
          err.offsets.forall { off =>
            (0 <= off) && (off <= str.length)
          }
        case Right(_) => true
      }

    }
  }

  property("oneOf nesting doesn't change results") {
    forAll(Gen.listOf(ParserGen.gen), Gen.listOf(ParserGen.gen), Arbitrary.arbitrary[String]) {
      (genP1, genP2, str) =>
        val oneOf1 = Parser.oneOf((genP1 ::: genP2).map(_.fa))
        val oneOf2 = Parser.oneOf(genP1.map(_.fa)).orElse(Parser.oneOf(genP2.map(_.fa)))

        assertEquals(oneOf1.parse(str), oneOf2.parse(str))
    }
  }

  property("oneOf1 nesting doesn't change results") {
    forAll(Gen.listOf(ParserGen.gen1), Gen.listOf(ParserGen.gen1), Arbitrary.arbitrary[String]) {
      (genP1, genP2, str) =>
        val oneOf1 = Parser.oneOf1((genP1 ::: genP2).map(_.fa))
        val oneOf2 = Parser
          .oneOf1(genP1.map(_.fa))
          .orElse1(
            Parser.oneOf1(genP2.map(_.fa))
          )

        assertEquals(oneOf1.parse(str), oneOf2.parse(str))
    }
  }

  def orElse[A](p1: Parser[A], p2: Parser[A], str: String): Either[Parser.Error, (String, A)] = {
    if (p1 == Parser.Fail) p2.parse(str)
    else if (p2 == Parser.Fail) p1.parse(str)
    else
      p1.parse(str) match {
        case left @ Left(err) =>
          if (err.failedAtOffset == 0) {
            p2.parse(str)
              .leftMap { err1 =>
                if (err1.failedAtOffset == 0) {
                  val errs = err.expected ::: err1.expected
                  Parser.Error(err1.failedAtOffset, Parser.Expectation.unify(errs))
                } else err1
              }
          } else left
        case right => right
      }
  }

  property("oneOf composes as expected") {
    forAll(ParserGen.gen, ParserGen.gen, Arbitrary.arbitrary[String]) { (genP1, genP2, str) =>
      assertEquals(genP1.fa.orElse(genP2.fa).parse(str), orElse(genP1.fa, genP2.fa, str))
    }
  }

  property("oneOf1 composes as expected") {
    forAll(ParserGen.gen1, ParserGen.gen1, Arbitrary.arbitrary[String]) { (genP1, genP2, str) =>
      assertEquals(genP1.fa.orElse1(genP2.fa).parse(str), orElse(genP1.fa, genP2.fa, str))
    }
  }

  property("oneOf same as foldLeft(fail)(_.orElse(_))") {
    forAll(Gen.listOf(ParserGen.gen), Arbitrary.arbitrary[String]) { (genP1, str) =>
      val oneOfImpl = genP1.foldLeft(Parser.fail: Parser[Any]) { (leftp, p) => leftp.orElse(p.fa) }

      assertEquals(oneOfImpl.parse(str), Parser.oneOf(genP1.map(_.fa)).parse(str))
    }
  }

  property("oneOf1 same as foldLeft(fail)(_.orElse1(_))") {
    forAll(Gen.listOf(ParserGen.gen1), Arbitrary.arbitrary[String]) { (genP1, str) =>
      val oneOfImpl = genP1.foldLeft(Parser.fail[Any]) { (leftp, p) => leftp.orElse1(p.fa) }

      assertEquals(oneOfImpl.parse(str), Parser.oneOf1(genP1.map(_.fa)).parse(str))
    }
  }

  property("string can be recovered with index") {
    forAll(ParserGen.gen, Arbitrary.arbitrary[String]) { (genP, str) =>
      val r1 = genP.fa.string.parse(str)
      val r2 = (genP.fa ~ Parser.index).map { case (_, end) => str.substring(0, end) }.parse(str)

      assertEquals(r1, r2)
    }
  }

  property("backtrack orElse pure always succeeds") {
    forAll(ParserGen.gen, Arbitrary.arbitrary[String]) { (genP, str) =>
      val p1 = genP.fa.backtrack.orElse(Parser.pure(())): Parser[Any]

      assert(p1.parse(str).isRight)
    }
  }

  property("backtrack.? pure always succeeds") {
    forAll(ParserGen.gen, Arbitrary.arbitrary[String]) { (genP, str) =>
      val p1 = genP.fa.backtrack.?

      assert(p1.parse(str).isRight)
    }
  }

  property("a.backtrack either succeeds or fails at 0") {
    forAll(ParserGen.gen, Arbitrary.arbitrary[String]) { (a, str) =>
      a.fa.backtrack.parse(str) match {
        case Right(_) => ()
        case Left(err) => assertEquals(err.failedAtOffset, 0)
      }
    }
  }

  property("a ~ b composes as expected") {
    forAll(ParserGen.gen, ParserGen.gen, Arbitrary.arbitrary[String]) { (p1, p2, str) =>
      val composed = p1.fa ~ p2.fa
      val cres = composed.parse(str)

      val composed1 = Monad[Parser].product(p1.fa, p2.fa)
      composed1.parse(str)

      val sequence =
        for {
          pair1 <- p1.fa.parse(str)
          (s1, a1) = pair1
          off = if (s1 == "") str.length else str.indexOf(s1)
          // make the offsets the same
          sfix = " " * off + s1
          p3 = (Parser.length(off) ~ p2.fa).map(_._2)
          pair2 <- p3.parse(sfix)
          (s2, a2) = pair2
        } yield (s2, (a1, a2))

      assertEquals(cres, sequence)
    }
  }

  property("a ~ b composes as expected parser1") {
    forAll(ParserGen.gen1, ParserGen.gen1, Arbitrary.arbitrary[String]) { (p1, p2, str) =>
      val composed = p1.fa ~ p2.fa
      val cres = composed.parse(str)

      val composed1 = FlatMap[Parser].product(p1.fa, p2.fa)
      val cres1 = composed1.parse(str)
      assertEquals(cres, cres1)

      val sequence =
        for {
          pair1 <- p1.fa.parse(str)
          (s1, a1) = pair1
          off = if (s1 == "") str.length else str.indexOf(s1)
          // make the offsets the same
          sfix = " " * off + s1
          p3 = Parser.length(off) *> p2.fa
          pair2 <- p3.parse(sfix)
          (s2, a2) = pair2
        } yield (s2, (a1, a2))

      assertEquals(cres, sequence)
    }
  }

  property("a.with1 ~ b composes as expected") {
    forAll(ParserGen.gen, ParserGen.gen1, Arbitrary.arbitrary[String]) { (p1, p2, str) =>
      val composed = p1.fa.with1 ~ p2.fa
      val cres = composed.parse(str)

      val sequence =
        for {
          pair1 <- p1.fa.parse(str)
          (s1, a1) = pair1
          off = if (s1 == "") str.length else str.indexOf(s1)
          // make the offsets the same
          sfix = " " * off + s1
          p3 = Parser.length(off) *> p2.fa
          pair2 <- p3.parse(sfix)
          (s2, a2) = pair2
        } yield (s2, (a1, a2))

      assertEquals(cres, sequence)
    }
  }

  property("a.soft ~ b composes as expected") {
    forAll(ParserGen.gen, ParserGen.gen, Arbitrary.arbitrary[String]) { (p1, p2, str) =>
      val composed = p1.fa.soft ~ p2.fa
      val cres = composed.parse(str)

      val sequence =
        for {
          pair1 <- p1.fa.parse(str)
          (s1, a1) = pair1
          off = if (s1 == "") str.length else str.indexOf(s1)
          // make the offsets the same
          sfix = " " * off + s1
          p3 = (Parser.length(off) ~ p2.fa).map(_._2)
          pair2 <- (p3.parse(sfix).leftMap {
            case Parser.Error(fidx, errs) if (fidx == off) => Parser.Error(0, errs)
            case notEps2 => notEps2
          })
          (s2, a2) = pair2
        } yield (s2, (a1, a2))

      assertEquals(cres, sequence)
    }
  }

  property("a1.soft ~ b composes as expected") {
    forAll(ParserGen.gen1, ParserGen.gen, Arbitrary.arbitrary[String]) { (p1, p2, str) =>
      val composed = p1.fa.soft ~ p2.fa
      val cres = composed.parse(str)

      val sequence =
        for {
          pair1 <- p1.fa.parse(str)
          (s1, a1) = pair1
          off = if (s1 == "") str.length else str.indexOf(s1)
          // make the offsets the same
          sfix = " " * off + s1
          p3 = (Parser.length(off) ~ p2.fa).map(_._2)
          pair2 <- (p3.parse(sfix).leftMap {
            case Parser.Error(fidx, errs) if (fidx == off) => Parser.Error(0, errs)
            case notEps2 => notEps2
          })
          (s2, a2) = pair2
        } yield (s2, (a1, a2))

      assertEquals(cres, sequence)
    }
  }

  property("a.with1.soft ~ b1 composes as expected") {
    forAll(ParserGen.gen, ParserGen.gen1, Arbitrary.arbitrary[String]) { (p1, p2, str) =>
      val composed = p1.fa.with1.soft ~ p2.fa
      val cres = composed.parse(str)

      val sequence =
        for {
          pair1 <- p1.fa.parse(str)
          (s1, a1) = pair1
          off = if (s1 == "") str.length else str.indexOf(s1)
          // make the offsets the same
          sfix = " " * off + s1
          p3 = (Parser.length(off) ~ p2.fa).map(_._2)
          pair2 <- (p3.parse(sfix).leftMap {
            case Parser.Error(fidx, errs) if (fidx == off) => Parser.Error(0, errs)
            case notEps2 => notEps2
          })
          (s2, a2) = pair2
        } yield (s2, (a1, a2))

      assertEquals(cres, sequence)
    }
  }

  test("range messages seem to work") {
    val pa = Parser.charIn('0' to '9')
    assertEquals(pa.parse("z").toString, "Left(Error(0,NonEmptyList(InRange(0,0,9))))")
  }

  test("partial parse fails in rep") {
    val partial = Parser.length1(1) ~ Parser.fail
    // we can't return empty list here
    assert(partial.rep.parse("foo").isLeft)

    val p2 = Parser.string1("f").orElse1((Parser.string1("boo") ~ Parser.string1("p")).void)
    assert(p2.rep1.parse("fboop").isRight)
    assert(p2.rep1(2).parse("fboop").isRight)
    assert(p2.rep1(3).parse("fboop").isLeft)
    assert(p2.rep1.parse("fboof").isLeft)
  }

  test("defer does not run eagerly") {
    var cnt = 0
    val res = Defer[Parser].defer {
      cnt += 1
      Parser.string1("foo")
    }
    assert(cnt == 0)
    assert(res.parse("foo") == Right(("", ())))
    assert(cnt == 1)
    assert(res.parse("foo") == Right(("", ())))
    assert(cnt == 1)
  }

  test("defer1 does not run eagerly") {
    var cnt = 0
    val res = Defer[Parser1].defer {
      cnt += 1
      Parser.string1("foo")
    }
    assert(cnt == 0)
    assert(res.parse("foo") == Right(("", ())))
    assert(cnt == 1)
    assert(res.parse("foo") == Right(("", ())))
    assert(cnt == 1)
  }

  property("charIn matches charWhere") {
    forAll { (cs: List[Char], str: String) =>
      val cset = cs.toSet
      val p1 = Parser.charIn(cs)
      val p2 = Parser.charWhere(cset)

      assertEquals(p1.parse(str), p2.parse(str))
    }
  }

  property("charIn matches charIn varargs") {
    forAll { (c0: Char, cs0: List[Char], str: String) =>
      val cs = c0 :: cs0
      val p1 = Parser.charIn(cs)
      val p2 = Parser.charIn(c0, cs0: _*)

      assertEquals(p1.parse(str), p2.parse(str))
    }
  }

  property("Parser.end gives the right error") {
    forAll { (str: String) =>
      Parser.end.parse(str) match {
        case Right((rest, _)) =>
          assertEquals(str, "")
          assertEquals(rest, "")
        case Left(Parser.Error(0, NonEmptyList(Parser.Expectation.EndOfString(off, len), Nil))) =>
          assertEquals(off, 0)
          assertEquals(len, str.length)
        case other =>
          fail(s"unexpected failure: $other")
      }
    }
  }

  property("rep can be reimplemented with oneOf and defer") {
    forAll(ParserGen.gen1, Arbitrary.arbitrary[String]) { (genP, str) =>
      def rep[A](pa: Parser1[A]): Parser[List[A]] =
        Defer[Parser].fix[List[A]] { tail =>
          (pa ~ tail)
            .map { case (h, t) => h :: t }
            .orElse(Parser.pure(Nil))
        }

      val lst1 = rep(genP.fa)
      val lst2 = genP.fa.rep

      assertEquals(lst1.parse(str), lst2.parse(str))
    }
  }

  property("rep is consistent with rep1") {
    forAll(ParserGen.gen1, Gen.choose(0, Int.MaxValue), Arbitrary.arbitrary[String]) {
      (genP, min0, str) =>
        val min = min0 & Int.MaxValue
        val repA = genP.fa.rep(min)
        val repB = genP.fa
          .rep1(min)
          .map(_.toList)
          .orElse(
            if (min == 0) Parser.pure(Nil)
            else Parser.fail
          )

        assertEquals(repA.parse(str), repB.parse(str))
    }
  }

  property("repSep with unit sep is the same as rep") {
    forAll(ParserGen.gen1, Gen.choose(0, Int.MaxValue), Arbitrary.arbitrary[String]) {
      (genP, min0, str) =>
        val min = min0 & Int.MaxValue
        val p1a = Parser.repSep(genP.fa, min = min, sep = Parser.unit)
        val p1b = genP.fa.rep(min = min)

        assertEquals(p1a.parse(str), p1b.parse(str))

        val min1 = if (min < 1) 1 else min
        val p2a = Parser.rep1Sep(genP.fa, min = min1, sep = Parser.unit)
        val p2b = genP.fa.rep1(min = min1)

        assertEquals(p2a.parse(str), p2b.parse(str))
    }
  }

  property("rep1Sep with sep = fail is the same as parsing 1") {
    forAll(ParserGen.gen1, Arbitrary.arbitrary[String]) { (genP, str) =>
      assertEquals(
        genP.fa.parse(str),
        Parser.rep1Sep(genP.fa, 1, Parser.fail).parse(str).map { case (rest, nel) =>
          (rest, nel.head)
        }
      )
    }
  }

  property("charsWhile/charWhile consistency") {
    forAll(
      Gen.choose(0, 100).flatMap(Gen.listOfN(_, Gen.choose(Char.MinValue, Char.MaxValue))),
      Arbitrary.arbitrary[String]
    ) { (chars, str) =>
      val pred = chars.toSet
      val p1a = Parser.charsWhile(pred)
      val p1b = Parser.charWhere(pred).rep.string
      assertEquals(p1a.parse(str), p1b.parse(str))

      val p2a = Parser.charsWhile1(pred)
      val p2b = Parser.charWhere(pred).rep1.string
      assertEquals(p2a.parse(str), p2b.parse(str))
    }
  }

  property("MonoidK[Parser].empty never succeeds") {
    forAll { (str: String) =>
      assert(MonoidK[Parser].empty.parse(str).isLeft)
      assert(MonoidK[Parser1].empty.parse(str).isLeft)
    }
  }

  property("Monad.pure is an identity function") {
    forAll { (i: Int, str: String) =>
      assertEquals(Monad[Parser].pure(i).parse(str), Right((str, i)))
    }
  }

  property("p orElse p == p") {
    forAll(ParserGen.gen1, Arbitrary.arbitrary[String]) { (genP, str) =>
      val res0 = genP.fa.parse(str)
      val res1 = genP.fa.orElse(genP.fa).parse(str)
      assertEquals(res1, res0)
    }
  }

  property("p orElse1 p == p") {
    forAll(ParserGen.gen1, Arbitrary.arbitrary[String]) { (genP, str) =>
      val res0 = genP.fa.parse(str)
      val res1 = genP.fa.orElse1(genP.fa).parse(str)
      assertEquals(res1, res0)
    }
  }

  property("Parser1 fails or consumes 1 or more") {
    forAll(ParserGen.gen1, Arbitrary.arbitrary[String]) { (genP, str) =>
      val res0 = genP.fa.parse(str)
      res0 match {
        case Left(_) => assert(true)
        case Right((s, _)) => assert(str != s)
      }
    }
  }

  property("p1.backtrack.orElse(p2) succeeds if either p1 or p2 do") {
    forAll(ParserGen.gen, ParserGen.gen, Arbitrary.arbitrary[String]) { (p1, p2, str) =>
      val ores = p1.fa.backtrack.orElse(p2.fa).parse(str)
      val r1 = p1.fa.parse(str)
      val r = if (r1.isLeft) p2.fa.parse(str) else r1
      (ores, r) match {
        case (Left(_), l) => assert(l.isLeft)
        case (ra, rb) => assertEquals(ra, rb)
      }
    }
  }

  property("p1.backtrack.orElse1(p2) succeeds if either p1 or p2 do") {
    forAll(ParserGen.gen1, ParserGen.gen1, Arbitrary.arbitrary[String]) { (p1, p2, str) =>
      val ores = p1.fa.backtrack.orElse1(p2.fa).parse(str)
      val r1 = p1.fa.parse(str)
      val r = if (r1.isLeft) p2.fa.parse(str) else r1
      (ores, r) match {
        case (Left(_), l) => assert(l.isLeft)
        case (ra, rb) => assertEquals(ra, rb)
      }
    }
  }

  test("charWhere(_ => true) == anyChar") {
    assertEquals(Parser.charWhere(_ => true), Parser.anyChar)
  }

  property("with1 *> and with1 <* work as expected") {
    forAll(ParserGen.gen, ParserGen.gen1, Arbitrary.arbitrary[String]) { (p1, p2, str) =>
      val rp1 = p1.fa.with1 *> p2.fa
      val rp2 = (p1.fa.with1 ~ p2.fa).map(_._2)
      assertEquals(rp1.parse(str), rp2.parse(str))

      val rp3 = p1.fa.with1 <* p2.fa
      val rp4 = (p1.fa.with1 ~ p2.fa).map(_._1)
      assertEquals(rp3.parse(str), rp4.parse(str))
    }
  }

  property("a1 *> b and a1 <* b") {
    forAll(ParserGen.gen1, ParserGen.gen, Arbitrary.arbitrary[String]) { (p1, p2, str) =>
      assertEquals(
        (p1.fa *> p2.fa).parse(str),
        Parser.product10(p1.fa.void, p2.fa).map(_._2).parse(str)
      )
      assertEquals(
        (p1.fa <* p2.fa).parse(str),
        Parser.product10(p1.fa, p2.fa.void).map(_._1).parse(str)
      )
    }
  }

  property("exactly one of x or !x parse") {
    forAll(ParserGen.gen, Arbitrary.arbitrary[String]) { (p1, str) =>
      val notx = !p1.fa

      val xor = p1.fa.parse(str).isRight ^ notx.parse(str).isRight
      assert(xor)
    }
  }

  property("if x ~ y matches then x ~ y.peek match") {
    forAll(ParserGen.gen, ParserGen.gen, Arbitrary.arbitrary[String]) { (x, y, str) =>
      val m1 = (x.fa ~ y.fa).parse(str)
      val m2 = ((x.fa ~ y.fa.peek).map(_._1)).parse(str)

      assertEquals(m1.isRight, m2.isRight)
      if (m1.isRight) {
        assert(x.fa.parse(str) == m2)
      }
    }
  }

  property("if x matches then x.peek matches but returns the whole string and unit") {
    forAll(ParserGen.gen, Arbitrary.arbitrary[String]) { (x, str) =>
      if (x.fa.parse(str).isRight) {
        assertEquals(x.fa.peek.parse(str), Right((str, ())))
      }
    }
  }

  property("(a.soft ~ b) == a ~ b in success of expected (not partials)") {
    forAll(ParserGen.gen, ParserGen.gen, Arbitrary.arbitrary[String]) { (a, b, str) =>
      val left = a.fa.soft ~ b.fa
      val right = a.fa ~ b.fa
      val leftRes = left.parse(str).leftMap(_.expected)
      val rightRes = right.parse(str).leftMap(_.expected)
      assertEquals(leftRes, rightRes)
    }
  }

  property("(a.soft ~ b) == softProduct(a, b)") {
    forAll(ParserGen.gen, ParserGen.gen, Arbitrary.arbitrary[String]) { (a, b, str) =>
      val left = a.fa.soft ~ b.fa
      val right = Parser.softProduct(a.fa, b.fa)
      assertEquals(left.parse(str), right.parse(str))
      assertEquals(
        (a.fa.soft *> b.fa).parse(str),
        Parser.softProduct(a.fa.void, b.fa).map(_._2).parse(str)
      )
      assertEquals(
        (a.fa.soft <* b.fa).parse(str),
        Parser.softProduct(a.fa, b.fa.void).map(_._1).parse(str)
      )
    }
  }

  property("(a1.soft ~ b) == softProduct10(a, b)") {
    forAll(ParserGen.gen1, ParserGen.gen, Arbitrary.arbitrary[String]) { (a, b, str) =>
      val left1 = a.fa.soft ~ b.fa
      val right1 = Parser.softProduct10(a.fa, b.fa)
      assertEquals(left1.parse(str), right1.parse(str))

      val left2 = b.fa.soft ~ a.fa
      val right2 = Parser.softProduct01(b.fa, a.fa)
      assertEquals(left2.parse(str), right2.parse(str))

      assertEquals(
        (a.fa.soft *> b.fa).parse(str),
        Parser.softProduct10(a.fa.void, b.fa).map(_._2).parse(str)
      )
      assertEquals(
        (b.fa.with1.soft <* a.fa).parse(str),
        Parser.softProduct01(b.fa, a.fa.void).map(_._1).parse(str)
      )
      assertEquals(
        (b.fa.with1.soft *> a.fa).parse(str),
        Parser.softProduct01(b.fa.void, a.fa).map(_._2).parse(str)
      )
    }
  }

  property("Parser.until is like a search") {
    forAll(ParserGen.gen, Arbitrary.arbitrary[String]) { (a, str) =>
      val p = Parser.until(a.fa) *> a.fa
      def loopMatch(cnt: Int): Option[(String, a.A)] =
        (Parser.length(cnt) *> a.fa).parse(str) match {
          case Right(res) => Some(res)
          case Left(_) if cnt > str.length => None
          case _ => loopMatch(cnt + 1)
        }

      assertEquals(p.parse(str).toOption, loopMatch(0))
    }
  }

  property("parseAll law") {
    forAll(ParserGen.gen, Arbitrary.arbitrary[String]) { (a, str) =>
      val pall = (a.fa <* Parser.end).parse(str).map(_._2)

      assertEquals(a.fa.parseAll(str), pall)
    }
  }

  property("BitSetUtil union works") {
    forAll { (cs: List[List[Char]]) =>
      val arys = cs.filter(_.nonEmpty).map(_.toArray.sorted)
      val bs = arys.map { ary => (ary(0).toInt, BitSetUtil.bitSetFor(ary)) }
      val sortedFlat = BitSetUtil.union(bs)
      assertEquals(sortedFlat.toSet, cs.flatten.toSet)
    }
  }
}<|MERGE_RESOLUTION|>--- conflicted
+++ resolved
@@ -465,29 +465,6 @@
     parseTest(Parser.product(fooP, barP), "foobar", ((), ()))
   }
 
-<<<<<<< HEAD
-=======
-  // we can use String => Iterable[Char]
-  val digit = Parser.charIn("0123456789")
-  // or use a range which reads a bit nicer:
-  val digit1 = Parser.charIn('1' to '9')
-  def maybeNeg[A](p1: Parser1[A]): Parser1[String] =
-    (Parser.char('-').?.with1 ~ p1).string
-
-  val bigIntP =
-    maybeNeg(
-      ((digit1 ~ Parser.rep(digit)).void)
-        .orElse1(Parser.char('0'))
-    )
-      .map(BigInt(_))
-
-  property("test an example with BigInt") {
-    forAll { (bi: BigInt) =>
-      parseTest(bigIntP, bi.toString, bi)
-    }
-  }
-
->>>>>>> 2276f066
   property("Parser.start and end work") {
     forAll { (s: String) =>
       if (s.isEmpty) {
